--- conflicted
+++ resolved
@@ -734,7 +734,6 @@
   belongs_to :paranoid_model_with_has_one
 end
 
-<<<<<<< HEAD
 class ParanoidModelWithAnthorClassNameBelong < ActiveRecord::Base
   acts_as_paranoid
   belongs_to :paranoid_model_with_has_one
@@ -753,8 +752,6 @@
   acts_as_paranoid :flag_column => :is_deleted, :indexed_column => :is_deleted
 end
 
-=======
->>>>>>> ceaaecb1
 class AsplodeModel < ActiveRecord::Base
   acts_as_paranoid
   before_destroy do |r|
